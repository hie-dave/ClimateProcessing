using ClimateProcessing.Models;
using ClimateProcessing.Services;
using Moq;
using Xunit;

namespace ClimateProcessing.Tests.Services;

public class PathManagerTests : IDisposable
{
<<<<<<< HEAD
    private readonly TempDirectory outputPath;
    private readonly TempDirectory dataPath;
    private readonly PathManager _pathManager;
=======
    private readonly string outputPath;
    private readonly TempDirectory tempDirectory;

    private readonly PathManager pathManager;
>>>>>>> 54320c5f
    private readonly Mock<IClimateDataset> mockDataset;

    public PathManagerTests()
    {
<<<<<<< HEAD
        outputPath = TempDirectory.Create();
        dataPath = TempDirectory.Create();

        // Setup path manager.
        _pathManager = new PathManager(outputPath.AbsolutePath);

        // Setup some dependencies.
        mockDataset = new Mock<IClimateDataset>();
        mockDataset.Setup(d => d.GetOutputDirectory()).Returns(dataPath.AbsolutePath);
=======
        tempDirectory = TempDirectory.Create();
        outputPath = tempDirectory.AbsolutePath;

        pathManager = new PathManager(outputPath);
        mockDataset = new Mock<IClimateDataset>();
>>>>>>> 54320c5f
    }

    public void Dispose()
    {
<<<<<<< HEAD
        outputPath.Dispose();
        dataPath.Dispose();
=======
        tempDirectory.Dispose();
>>>>>>> 54320c5f
    }

    [Theory]
    [InlineData(PathType.Log)]
    [InlineData(PathType.Script)]
    [InlineData(PathType.Stream)]
    public void GetDatasetPath_ThrowsForInvalidPathTypes(PathType pathType)
    {
<<<<<<< HEAD
        var ex = Assert.Throws<ArgumentException>(() => _pathManager.GetDatasetPath(mockDataset.Object, pathType));
=======
        mockDataset.Setup(d => d.GetOutputDirectory()).Returns("test_dataset");
        var ex = Assert.Throws<ArgumentException>(() => pathManager.GetDatasetPath(mockDataset.Object, pathType));
>>>>>>> 54320c5f
        Assert.Contains("not valid at the dataset-level", ex.Message);
    }

    [Theory]
    [InlineData(PathType.Output, "output")]
    [InlineData(PathType.Working, "tmp")]
    public void GetDatasetPath_ReturnsCorrectPathForValidTypes(PathType pathType, string expectedBaseDir)
    {
<<<<<<< HEAD
        string result = _pathManager.GetDatasetPath(mockDataset.Object, pathType);

        string expectedPath = Path.Combine(outputPath.AbsolutePath, expectedBaseDir, dataPath.AbsolutePath);
=======
        const string datasetDir = "test_dataset";
        mockDataset.Setup(d => d.GetOutputDirectory()).Returns(datasetDir);

        string result = pathManager.GetDatasetPath(mockDataset.Object, pathType);

        string expectedBaseDir = pathType == PathType.Output ? "output" : "tmp";
        string expectedPath = Path.Combine(outputPath, expectedBaseDir, datasetDir);
>>>>>>> 54320c5f
        Assert.Equal(expectedPath, result);
        Assert.True(Directory.Exists(result));
    }

    [Fact]
    public void GetDatasetFileName_ReturnsCorrectPath()
    {
        const string fileName = "test_file.nc";
<<<<<<< HEAD
        mockDataset.Setup(d => d.GenerateOutputFileName(It.IsAny<ClimateVariable>()))
            .Returns(fileName);
        mockDataset.Setup(d => d.GetVariableInfo(It.IsAny<ClimateVariable>()))
            .Returns(new VariableInfo(fileName, "units"));
        Mock<IClimateVariableManager> mockVariableManager = new Mock<IClimateVariableManager>();
        mockVariableManager.Setup(v => v.GetOutputRequirements(It.IsAny<ClimateVariable>()))
            .Returns(new VariableInfo(fileName, "units"));

        string result = _pathManager.GetDatasetFileName(mockDataset.Object, ClimateVariable.Precipitation, PathType.Output, mockVariableManager.Object);

        string expectedPath = Path.Combine(outputPath.AbsolutePath, "output", dataPath.AbsolutePath, fileName);
=======
        mockDataset.Setup(d => d.GetOutputDirectory()).Returns(datasetDir);
        mockDataset.Setup(d => d.GenerateOutputFileName(It.IsAny<ClimateVariable>(), It.IsAny<VariableInfo>()))
            .Returns(fileName);
        Mock<IClimateVariableManager> mockVariableManager = new();
        mockVariableManager.Setup(v => v.GetOutputRequirements(It.IsAny<ClimateVariable>()))
            .Returns(new VariableInfo("precipitation", "mm"));

        string result = pathManager.GetDatasetFileName(mockDataset.Object, ClimateVariable.Precipitation, PathType.Output, mockVariableManager.Object);

        string expectedPath = Path.Combine(outputPath, "output", datasetDir, fileName);
>>>>>>> 54320c5f
        Assert.Equal(expectedPath, result);
        Assert.True(Directory.Exists(Path.GetDirectoryName(result)));
    }

    [Fact]
    public void GetDatasetFileName_RenamesVariableIfNecessary()
    {
        const string oldName = "prAdjust";
        const string newName = "pr";

        mockDataset.Setup(d => d.GetVariableInfo(ClimateVariable.Precipitation))
            .Returns(new VariableInfo(oldName, "units"));
        mockDataset.Setup(d => d.GenerateOutputFileName(ClimateVariable.Precipitation))
            .Returns($"{oldName}.nc");

        Mock<IClimateVariableManager> mockVariableManager = new Mock<IClimateVariableManager>();
        mockVariableManager.Setup(v => v.GetOutputRequirements(ClimateVariable.Precipitation))
            .Returns(new VariableInfo(newName, "units"));

        string result = _pathManager.GetDatasetFileName(mockDataset.Object, ClimateVariable.Precipitation, PathType.Output, mockVariableManager.Object);
        string fileName = Path.GetFileName(result);

        Assert.DoesNotContain(oldName, result);
        Assert.Contains(newName, result); // TODO: startsWith?
    }

    [Fact]
    public void GetChecksumFilePath_ReturnsCorrectPath()
    {
        string result = pathManager.GetChecksumFilePath();

<<<<<<< HEAD
        string expectedPath = Path.Combine(outputPath.AbsolutePath, "output", "sha512sums.txt");
=======
        string expectedPath = Path.Combine(outputPath, "output", "sha512sums.txt");
>>>>>>> 54320c5f
        Assert.Equal(expectedPath, result);
    }

    [Fact]
    public void CreateDirectoryTree_CreatesAllRequiredDirectories()
    {
        const string datasetDir = "test_dataset";
        mockDataset.Setup(d => d.GetOutputDirectory()).Returns(datasetDir);

<<<<<<< HEAD
        _pathManager.CreateDirectoryTree(mockDataset.Object);

        // Check top-level directories
        Assert.True(Directory.Exists(Path.Combine(outputPath.AbsolutePath, "logs")));
        Assert.True(Directory.Exists(Path.Combine(outputPath.AbsolutePath, "scripts")));
        Assert.True(Directory.Exists(Path.Combine(outputPath.AbsolutePath, "streams")));
        Assert.True(Directory.Exists(Path.Combine(outputPath.AbsolutePath, "output")));
        Assert.True(Directory.Exists(Path.Combine(outputPath.AbsolutePath, "tmp")));

        // Check dataset-specific directories
        Assert.True(Directory.Exists(Path.Combine(outputPath.AbsolutePath, "output", dataPath.AbsolutePath)));
        Assert.True(Directory.Exists(Path.Combine(outputPath.AbsolutePath, "tmp", dataPath.AbsolutePath)));
=======
        pathManager.CreateDirectoryTree(mockDataset.Object);

        // Check top-level directories
        Assert.True(Directory.Exists(Path.Combine(outputPath, "logs")));
        Assert.True(Directory.Exists(Path.Combine(outputPath, "scripts")));
        Assert.True(Directory.Exists(Path.Combine(outputPath, "streams")));
        Assert.True(Directory.Exists(Path.Combine(outputPath, "output")));
        Assert.True(Directory.Exists(Path.Combine(outputPath, "tmp")));

        // Check dataset-specific directories
        Assert.True(Directory.Exists(Path.Combine(outputPath, "output", datasetDir)));
        Assert.True(Directory.Exists(Path.Combine(outputPath, "tmp", datasetDir)));
>>>>>>> 54320c5f
    }

    [Fact]
    public void GetBasePath_ThrowsForInvalidPathType()
    {
        Assert.Throws<ArgumentException>(() => pathManager.GetBasePath((PathType)123));
    }
}<|MERGE_RESOLUTION|>--- conflicted
+++ resolved
@@ -7,47 +7,28 @@
 
 public class PathManagerTests : IDisposable
 {
-<<<<<<< HEAD
     private readonly TempDirectory outputPath;
     private readonly TempDirectory dataPath;
-    private readonly PathManager _pathManager;
-=======
-    private readonly string outputPath;
-    private readonly TempDirectory tempDirectory;
-
     private readonly PathManager pathManager;
->>>>>>> 54320c5f
     private readonly Mock<IClimateDataset> mockDataset;
 
     public PathManagerTests()
     {
-<<<<<<< HEAD
         outputPath = TempDirectory.Create();
         dataPath = TempDirectory.Create();
 
         // Setup path manager.
-        _pathManager = new PathManager(outputPath.AbsolutePath);
+        pathManager = new PathManager(outputPath.AbsolutePath);
 
         // Setup some dependencies.
         mockDataset = new Mock<IClimateDataset>();
         mockDataset.Setup(d => d.GetOutputDirectory()).Returns(dataPath.AbsolutePath);
-=======
-        tempDirectory = TempDirectory.Create();
-        outputPath = tempDirectory.AbsolutePath;
-
-        pathManager = new PathManager(outputPath);
-        mockDataset = new Mock<IClimateDataset>();
->>>>>>> 54320c5f
     }
 
     public void Dispose()
     {
-<<<<<<< HEAD
         outputPath.Dispose();
         dataPath.Dispose();
-=======
-        tempDirectory.Dispose();
->>>>>>> 54320c5f
     }
 
     [Theory]
@@ -56,12 +37,7 @@
     [InlineData(PathType.Stream)]
     public void GetDatasetPath_ThrowsForInvalidPathTypes(PathType pathType)
     {
-<<<<<<< HEAD
-        var ex = Assert.Throws<ArgumentException>(() => _pathManager.GetDatasetPath(mockDataset.Object, pathType));
-=======
-        mockDataset.Setup(d => d.GetOutputDirectory()).Returns("test_dataset");
         var ex = Assert.Throws<ArgumentException>(() => pathManager.GetDatasetPath(mockDataset.Object, pathType));
->>>>>>> 54320c5f
         Assert.Contains("not valid at the dataset-level", ex.Message);
     }
 
@@ -70,19 +46,9 @@
     [InlineData(PathType.Working, "tmp")]
     public void GetDatasetPath_ReturnsCorrectPathForValidTypes(PathType pathType, string expectedBaseDir)
     {
-<<<<<<< HEAD
-        string result = _pathManager.GetDatasetPath(mockDataset.Object, pathType);
+        string result = pathManager.GetDatasetPath(mockDataset.Object, pathType);
 
         string expectedPath = Path.Combine(outputPath.AbsolutePath, expectedBaseDir, dataPath.AbsolutePath);
-=======
-        const string datasetDir = "test_dataset";
-        mockDataset.Setup(d => d.GetOutputDirectory()).Returns(datasetDir);
-
-        string result = pathManager.GetDatasetPath(mockDataset.Object, pathType);
-
-        string expectedBaseDir = pathType == PathType.Output ? "output" : "tmp";
-        string expectedPath = Path.Combine(outputPath, expectedBaseDir, datasetDir);
->>>>>>> 54320c5f
         Assert.Equal(expectedPath, result);
         Assert.True(Directory.Exists(result));
     }
@@ -91,8 +57,7 @@
     public void GetDatasetFileName_ReturnsCorrectPath()
     {
         const string fileName = "test_file.nc";
-<<<<<<< HEAD
-        mockDataset.Setup(d => d.GenerateOutputFileName(It.IsAny<ClimateVariable>()))
+        mockDataset.Setup(d => d.GenerateOutputFileName(It.IsAny<ClimateVariable>(), It.IsAny<VariableInfo>()))
             .Returns(fileName);
         mockDataset.Setup(d => d.GetVariableInfo(It.IsAny<ClimateVariable>()))
             .Returns(new VariableInfo(fileName, "units"));
@@ -100,21 +65,9 @@
         mockVariableManager.Setup(v => v.GetOutputRequirements(It.IsAny<ClimateVariable>()))
             .Returns(new VariableInfo(fileName, "units"));
 
-        string result = _pathManager.GetDatasetFileName(mockDataset.Object, ClimateVariable.Precipitation, PathType.Output, mockVariableManager.Object);
+        string result = pathManager.GetDatasetFileName(mockDataset.Object, ClimateVariable.Precipitation, PathType.Output, mockVariableManager.Object);
 
         string expectedPath = Path.Combine(outputPath.AbsolutePath, "output", dataPath.AbsolutePath, fileName);
-=======
-        mockDataset.Setup(d => d.GetOutputDirectory()).Returns(datasetDir);
-        mockDataset.Setup(d => d.GenerateOutputFileName(It.IsAny<ClimateVariable>(), It.IsAny<VariableInfo>()))
-            .Returns(fileName);
-        Mock<IClimateVariableManager> mockVariableManager = new();
-        mockVariableManager.Setup(v => v.GetOutputRequirements(It.IsAny<ClimateVariable>()))
-            .Returns(new VariableInfo("precipitation", "mm"));
-
-        string result = pathManager.GetDatasetFileName(mockDataset.Object, ClimateVariable.Precipitation, PathType.Output, mockVariableManager.Object);
-
-        string expectedPath = Path.Combine(outputPath, "output", datasetDir, fileName);
->>>>>>> 54320c5f
         Assert.Equal(expectedPath, result);
         Assert.True(Directory.Exists(Path.GetDirectoryName(result)));
     }
@@ -127,14 +80,14 @@
 
         mockDataset.Setup(d => d.GetVariableInfo(ClimateVariable.Precipitation))
             .Returns(new VariableInfo(oldName, "units"));
-        mockDataset.Setup(d => d.GenerateOutputFileName(ClimateVariable.Precipitation))
+        mockDataset.Setup(d => d.GenerateOutputFileName(ClimateVariable.Precipitation, It.IsAny<VariableInfo>()))
             .Returns($"{oldName}.nc");
 
         Mock<IClimateVariableManager> mockVariableManager = new Mock<IClimateVariableManager>();
         mockVariableManager.Setup(v => v.GetOutputRequirements(ClimateVariable.Precipitation))
             .Returns(new VariableInfo(newName, "units"));
 
-        string result = _pathManager.GetDatasetFileName(mockDataset.Object, ClimateVariable.Precipitation, PathType.Output, mockVariableManager.Object);
+        string result = pathManager.GetDatasetFileName(mockDataset.Object, ClimateVariable.Precipitation, PathType.Output, mockVariableManager.Object);
         string fileName = Path.GetFileName(result);
 
         Assert.DoesNotContain(oldName, result);
@@ -146,11 +99,7 @@
     {
         string result = pathManager.GetChecksumFilePath();
 
-<<<<<<< HEAD
         string expectedPath = Path.Combine(outputPath.AbsolutePath, "output", "sha512sums.txt");
-=======
-        string expectedPath = Path.Combine(outputPath, "output", "sha512sums.txt");
->>>>>>> 54320c5f
         Assert.Equal(expectedPath, result);
     }
 
@@ -160,8 +109,7 @@
         const string datasetDir = "test_dataset";
         mockDataset.Setup(d => d.GetOutputDirectory()).Returns(datasetDir);
 
-<<<<<<< HEAD
-        _pathManager.CreateDirectoryTree(mockDataset.Object);
+        pathManager.CreateDirectoryTree(mockDataset.Object);
 
         // Check top-level directories
         Assert.True(Directory.Exists(Path.Combine(outputPath.AbsolutePath, "logs")));
@@ -173,20 +121,6 @@
         // Check dataset-specific directories
         Assert.True(Directory.Exists(Path.Combine(outputPath.AbsolutePath, "output", dataPath.AbsolutePath)));
         Assert.True(Directory.Exists(Path.Combine(outputPath.AbsolutePath, "tmp", dataPath.AbsolutePath)));
-=======
-        pathManager.CreateDirectoryTree(mockDataset.Object);
-
-        // Check top-level directories
-        Assert.True(Directory.Exists(Path.Combine(outputPath, "logs")));
-        Assert.True(Directory.Exists(Path.Combine(outputPath, "scripts")));
-        Assert.True(Directory.Exists(Path.Combine(outputPath, "streams")));
-        Assert.True(Directory.Exists(Path.Combine(outputPath, "output")));
-        Assert.True(Directory.Exists(Path.Combine(outputPath, "tmp")));
-
-        // Check dataset-specific directories
-        Assert.True(Directory.Exists(Path.Combine(outputPath, "output", datasetDir)));
-        Assert.True(Directory.Exists(Path.Combine(outputPath, "tmp", datasetDir)));
->>>>>>> 54320c5f
     }
 
     [Fact]
