--- conflicted
+++ resolved
@@ -14,16 +14,13 @@
 - Why did we not get a test failure when generating cordex processing scripts?
   - There should have been an exception thrown because no aggregation method was
     previously defined for the relative humidity variables (e.g. hursmin)
-<<<<<<< HEAD
 - Ensure that renamed variables are renamed in the file name as well
 - Ensure that variable renaming is reflected in the job names as well
 - Does StandardProcessor need to unpack data? Or do so conditionally?
-=======
 - Add a test to ensure that for *all* defined ClimateVariable values, we can get
   output requirements (e.g. name, units, agg. method, etc)
 - Ensure in MeanProcessor's equation file, all lines end in semicolon
 - Ensure output files are renamed correctly by Narclim2Dataset
->>>>>>> 54320c5f
 
 ### Cordex Dataset tests
 
