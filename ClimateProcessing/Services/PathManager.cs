using ClimateProcessing.Extensions;
using ClimateProcessing.Models;

namespace ClimateProcessing.Services;

/// <summary>
/// Handles management of paths used in PBS scripts.
/// </summary>
/// <remarks>
/// There may be some redundant directory creation going on here. It's useful
/// for some of the unit tests though, so it can stay for now.
/// </remarks
public class PathManager : IPathManager
{
    /// <summary>
    /// Subdirectory of the output directory into which the scripts are written.
    /// </summary>
    private const string scriptDirectoryName = "scripts";

    /// <summary>
    /// Subdirectory of the output directory into which the logs are written.
    /// </summary>
    private const string logDirectoryName = "logs";

    /// <summary>
    /// Subdirectory of the output directory into which stdout will be streamed.
    /// </summary>
    private const string streamDirectoryName = "streams";

    /// <summary>
    /// Name of the directory into which all output files will be written.
    /// </summary>
    private const string outputDirectoryName = "output";

    /// <summary>
    /// Name of the working directory, into which intermediate output files are
    /// written.
    /// </summary>
    private const string workDirectoryName = "tmp";

    /// <summary>
    /// Name of the checksum file.
    /// </summary>
    private const string checksumFilename = "sha512sums.txt";

    /// <summary>
    /// The output base directory.
    /// </summary>
    private readonly string outputDirectory;

    /// <summary>
    /// Creates a new instance of the <see cref="PathManager"/> class.
    /// </summary>
    /// <param name="outputPath">The output base directory.</param>
    public PathManager(string outputPath)
    {
        outputDirectory = outputPath;
    }

    /// <inheritdoc />
    public string GetChecksumFilePath()
    {
        return Path.Combine(GetBasePath(PathType.Output), checksumFilename);
    }

    /// <inheritdoc />
    public void CreateDirectoryTree(IClimateDataset dataset)
    {
        // Create top-level directories.
        Directory.CreateDirectory(GetBasePath(PathType.Log));
        Directory.CreateDirectory(GetBasePath(PathType.Script));
        Directory.CreateDirectory(GetBasePath(PathType.Stream));
        Directory.CreateDirectory(GetBasePath(PathType.Working));
        Directory.CreateDirectory(GetBasePath(PathType.Output));

        // Create dataset-level directories.
        Directory.CreateDirectory(GetDatasetPath(dataset, PathType.Output));
        Directory.CreateDirectory(GetDatasetPath(dataset, PathType.Working));
    }

    /// <inheritdoc />
    public string GetDatasetPath(IClimateDataset dataset, PathType pathType)
    {
        if (pathType == PathType.Log || pathType == PathType.Script || pathType == PathType.Stream)
            throw new ArgumentException($"Path type {pathType} is not valid at the dataset-level. Only output/working paths make sense here.", nameof(pathType));

        string basePath = GetBasePath(pathType);
        string relativePath = dataset.GetOutputDirectory();
        string fullPath = Path.Combine(basePath, relativePath);

        // Create directory if needed
        Directory.CreateDirectory(fullPath);

        return fullPath;
    }

    /// <inheritdoc />
    public string GetDatasetFileName(
        IClimateDataset dataset,
        ClimateVariable variable,
        PathType pathType,
        IClimateVariableManager variableManager)
    {
        string directory = GetDatasetPath(dataset, pathType);
        Directory.CreateDirectory(directory);
<<<<<<< HEAD
        string fileName = dataset.GenerateOutputFileName(variable);

        VariableInfo inputMetadata = dataset.GetVariableInfo(variable);
        VariableInfo targetMetadata = variableManager.GetOutputRequirements(variable);
        if (inputMetadata.Name != targetMetadata.Name)
            fileName = fileName.ReplaceFirst(inputMetadata.Name, targetMetadata.Name);

=======
        VariableInfo metadata = variableManager.GetOutputRequirements(variable);
        string fileName = dataset.GenerateOutputFileName(variable, metadata);
>>>>>>> 54320c5f
        return Path.Combine(directory, fileName);
    }

    /// <inheritdoc /> 
    public string GetBasePath(PathType pathType)
    {
        string directoryName = pathType switch
        {
            PathType.Output => outputDirectoryName,
            PathType.Working => workDirectoryName,
            PathType.Script => scriptDirectoryName,
            PathType.Log => logDirectoryName,
            PathType.Stream => streamDirectoryName,
            _ => throw new ArgumentException($"Unsupported path type: {pathType}", nameof(pathType))
        };
        string directory = Path.Combine(outputDirectory, directoryName);
        Directory.CreateDirectory(directory);
        return directory;
    }
}<|MERGE_RESOLUTION|>--- conflicted
+++ resolved
@@ -103,18 +103,13 @@
     {
         string directory = GetDatasetPath(dataset, pathType);
         Directory.CreateDirectory(directory);
-<<<<<<< HEAD
-        string fileName = dataset.GenerateOutputFileName(variable);
+        string fileName = dataset.GenerateOutputFileName(variable, variableManager.GetOutputRequirements(variable));
 
         VariableInfo inputMetadata = dataset.GetVariableInfo(variable);
         VariableInfo targetMetadata = variableManager.GetOutputRequirements(variable);
         if (inputMetadata.Name != targetMetadata.Name)
             fileName = fileName.ReplaceFirst(inputMetadata.Name, targetMetadata.Name);
 
-=======
-        VariableInfo metadata = variableManager.GetOutputRequirements(variable);
-        string fileName = dataset.GenerateOutputFileName(variable, metadata);
->>>>>>> 54320c5f
         return Path.Combine(directory, fileName);
     }
 
